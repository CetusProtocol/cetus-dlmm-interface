// Copyright (c) Cetus Technology Limited

/// # Registry Module
///
/// This module provides pool registry functionality for the Cetus DLMM (Dynamic Liquidity Market Maker) protocol.
/// It handles pool creation, management, and tracking of all pools in the protocol.
#[allow(unused_variable, unused_function, unused_const, unused_type_parameter, unused_field)]
module cetusdlmm::registry;

use cetusdlmm::config::GlobalConfig;
use cetusdlmm::pool::{Pool};
use cetusdlmm::versioned::Versioned;
use move_stl::linked_table::{LinkedTable};
use std::string::{String};
use std::type_name::{TypeName};
use sui::clock::Clock;
use sui::coin::CoinMetadata;
/// ## Error Codes
///
/// - `EInvalidActiveId`: Active ID is outside valid price range
/// - `ESameCoinType`: Both token types are the same
/// - `EPoolAlreadyExist`: Pool with the same key already exists
/// - `ECreatePoolCertNotMatch`: Pool receipt doesn't match the pool
/// - `ECoinTypeNotAllowed`: One or both coin types are not allowed
#[error]
const EInvalidActiveId: vector<u8> = b"Invalid active id";
#[error]
const ESameCoinType: vector<u8> = b"Same coin type";
#[error]
const EPoolAlreadyExist: vector<u8> = b"Pool already exist";
#[error]
const ECreatePoolCertNotMatch: vector<u8> = b"Create pool cert not match";
#[error]
const ECoinTypeNotAllowed: vector<u8> = b"Coin type not allowed";
#[error]
const EInvalidCoinTypeSequence: vector<u8> = b"Invalid coin type sequence";

/// Global registry that tracks all pools in the protocol.
///
/// This struct serves as the central registry for all pools, providing
/// pool creation, management, and lookup functionality.
///
/// ## Fields
/// - `id`: Unique identifier for the registry
/// - `index`: Next available pool index
/// - `pools`: Linked table mapping pool keys to pool information
public struct Registry has key {
    id: UID,
    index: u64,
    pools: LinkedTable<ID, PoolInfo>,
}

/// Metadata for a pool in the registry.
///
/// This struct contains essential information about a pool for
/// lookup and management purposes.
///
/// ## Fields
/// - `pool_id`: Unique identifier for the pool
/// - `pool_key`: Unique key for the pool configuration
/// - `coin_type_a`: Type name of token A
/// - `coin_type_b`: Type name of token B
/// - `bin_step`: Bin step configuration for the pool
/// - `base_factor`: Base factor for the pool configuration
public struct PoolInfo has copy, drop, store {
    pool_id: ID,
    pool_key: ID,
    coin_type_a: TypeName,
    coin_type_b: TypeName,
    bin_step: u16,
    base_factor: u16,
}

/// Receipt for pool creation operations.
///
/// This struct provides a receipt that can be used to verify
/// pool creation and manage the pool lifecycle.
///
/// ## Fields
/// - `pool_id`: ID of the created pool
public struct CreatePoolReceipt {
    pool_id: ID,
}

/// Event emitted when the registry is initialized.
///
/// ## Fields
/// - `pools_id`: The ID of the created registry
public struct RegistryEvent has copy, drop {
    pools_id: ID,
}

/// Event emitted when a new pool is created.
///
/// ## Fields
/// - `pool_id`: The ID of the created pool
/// - `coin_type_a`: String representation of token A type
/// - `coin_type_b`: String representation of token B type
/// - `bin_step`: Bin step configuration for the pool
public struct CreatePoolEvent has copy, drop {
    pool_id: ID,
    coin_type_a: String,
    coin_type_b: String,
    bin_step: u16,
    base_factor: u16,
}
/// Creates a new pool for the specified token pair.
///
/// This function creates a new pool with the given configuration, validates
/// all parameters, and registers it in the global registry.
///
/// ## Type Parameters
/// - `CoinTypeA`: Type of token A in the pool
/// - `CoinTypeB`: Type of token B in the pool
///
/// ## Parameters
/// - `registry`: Mutable reference to the global registry
/// - `metadata_a`: Metadata for token A
/// - `metadata_b`: Metadata for token B
/// - `bin_step`: Bin step configuration for the pool
/// - `base_factor`: Base factor for the pool configuration
/// - `active_id`: Initial active bin ID for the pool
/// - `url`: URL for pool metadata
/// - `config`: Reference to the global config for validations
/// - `versioned`: Versioned object for version checking
/// - `clock`: Clock object for timestamp operations
/// - `ctx`: Transaction context
///
/// ## Returns
/// - `(CreatePoolReceipt, Pool)`: Tuple of receipt and created pool
///
/// ## Errors
/// - `ECoinTypeNotAllowed`: If one or both coin types are not allowed
/// - `EInvalidActiveId`: If active ID is outside valid price range
/// - `ESameCoinType`: If both token types are the same
/// - `EPoolAlreadyExist`: If pool with the same key already exists
/// - `ENoUserOperationPermission`: If sender lacks user operation permission
///
/// ## Events Emitted
/// - `CreatePoolEvent`: Contains pool creation details
#[allow(lint(share_owned, self_transfer))]
public fun create_pool<CoinTypeA, CoinTypeB>(
    registry: &mut Registry,
    metadata_a: &CoinMetadata<CoinTypeA>,
    metadata_b: &CoinMetadata<CoinTypeB>,
    bin_step: u16,
    base_factor: u16,
    active_id: u32,
    url: String,
    config: &mut GlobalConfig,
    versioned: &Versioned,
    clock: &Clock,
    ctx: &mut TxContext,
): (CreatePoolReceipt, Pool<CoinTypeA, CoinTypeB>) {
    abort 1
}

<<<<<<< HEAD
=======

>>>>>>> b09ecff7
public fun create_pool_v2<CoinTypeA, CoinTypeB>(
    registry: &mut Registry,
    bin_step: u16,
    base_factor: u16,
    active_id: u32,
    url: String,
    config: &mut GlobalConfig,
    versioned: &Versioned,
    clock: &Clock,
    ctx: &mut TxContext,
<<<<<<< HEAD
=======
): (CreatePoolReceipt, Pool<CoinTypeA, CoinTypeB>){
    abort 1
}

public fun create_pool_v3<CoinTypeA, CoinTypeB>(
    registry: &mut Registry,
    bin_step: u16,
    base_factor: u16,
    active_id: u32,
    url: String,
    config: &GlobalConfig,
    versioned: &Versioned,
    clock: &Clock,
    ctx: &mut TxContext,
>>>>>>> b09ecff7
): (CreatePoolReceipt, Pool<CoinTypeA, CoinTypeB>) {
    abort 1
}

/// Destroys the pool creation receipt and shares the pool.
///
/// This function validates that the receipt matches the pool and then
/// shares the pool object for public access.
///
/// ## Type Parameters
/// - `CoinTypeA`: Type of token A in the pool
/// - `CoinTypeB`: Type of token B in the pool
///
/// ## Parameters
/// - `receipt`: The pool creation receipt to destroy
/// - `pool`: The pool to share
///
/// ## Errors
/// - `ECreatePoolCertNotMatch`: If receipt doesn't match the pool
#[allow(lint(share_owned))]
public fun destroy_receipt<CoinTypeA, CoinTypeB>(
    receipt: CreatePoolReceipt,
    pool: Pool<CoinTypeA, CoinTypeB>,
    versioned: &Versioned,
) {
    abort 1
}

/// Generates a unique pool key for the given configuration.
///
/// This function creates a deterministic pool key by hashing the token types,
/// bin step, and base factor. The key ensures uniqueness for each pool configuration.
///
/// ## Type Parameters
/// - `CoinTypeA`: Type of token A in the pool
/// - `CoinTypeB`: Type of token B in the pool
///
/// ## Parameters
/// - `bin_step`: Bin step configuration for the pool
/// - `base_factor`: Base factor for the pool configuration
///
/// ## Returns
/// - `ID`: Unique pool key generated from the configuration
public fun new_pool_key<CoinTypeA, CoinTypeB>(bin_step: u16, base_factor: u16): ID {
    abort 1
}

/// Check if the order of CoinTypeA and CoinTypeB is right
///
/// ## Type Parameters
/// - `CoinTypeA`: Type of token A in the pool
/// - `CoinTypeB`: Type of token B in the pool
///
/// ## Returns
/// - `bool`: True if the order is correct, false otherwise
public fun is_right_order<CoinTypeA, CoinTypeB>(): bool {
    abort 1
}<|MERGE_RESOLUTION|>--- conflicted
+++ resolved
@@ -155,10 +155,6 @@
     abort 1
 }
 
-<<<<<<< HEAD
-=======
-
->>>>>>> b09ecff7
 public fun create_pool_v2<CoinTypeA, CoinTypeB>(
     registry: &mut Registry,
     bin_step: u16,
@@ -169,8 +165,6 @@
     versioned: &Versioned,
     clock: &Clock,
     ctx: &mut TxContext,
-<<<<<<< HEAD
-=======
 ): (CreatePoolReceipt, Pool<CoinTypeA, CoinTypeB>){
     abort 1
 }
@@ -185,7 +179,6 @@
     versioned: &Versioned,
     clock: &Clock,
     ctx: &mut TxContext,
->>>>>>> b09ecff7
 ): (CreatePoolReceipt, Pool<CoinTypeA, CoinTypeB>) {
     abort 1
 }
